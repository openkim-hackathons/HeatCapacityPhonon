--- conflicted
+++ resolved
@@ -72,11 +72,6 @@
         # Build supercell.
         atoms_new = atoms_new.repeat(repeat)
 
-        # Write lammps file.
-        TDdirectory = os.path.dirname(os.path.realpath(__file__))
-        structure_file = os.path.join(TDdirectory, "output/zero_temperature_crystal.lmp")
-        atoms_new.write(structure_file, format="lammps-data", masses=True)
-
         # Get temperatures that should be simulated.
         temperature_step = temperature_step_fraction * temperature
         temperatures = [temperature + i * temperature_step
@@ -84,19 +79,12 @@
         assert len(temperatures) == 2 * number_symmetric_temperature_steps + 1
         assert all(t > 0.0 for t in temperatures)
 
-<<<<<<< HEAD
-        # Write lammps file, handle cases where some models require "charge" formatted structure files
+        # Write lammps file.
         TDdirectory = os.path.dirname(os.path.realpath(__file__))
         structure_file = os.path.join(TDdirectory, "output/zero_temperature_crystal.lmp")
         atoms_new.write(structure_file, format="lammps-data", masses=True)
 
-        # Choose the correct kim-convergence accuracies file based on whether the cell is orthogonal or not.
-        if atoms_new.get_cell().orthorhombic:
-            shutil.copyfile("accuracies_orthogonal.py", "accuracies.py")
-        else:
-            shutil.copyfile("accuracies_non_orthogonal.py", "accuracies.py")
-=======
-        # handle cases where kim models expect different structure file format
+        # Handle cases where kim models expect different structure file formats.
         try:
             self._run_lammps(self.kim_model_name, 0, temperatures[0],pressure,timestep,number_sampling_timesteps,species,test_file_read=True)
         except subprocess.CalledProcessError as e:
@@ -109,11 +97,15 @@
                 write_lammps_data(structure_file,atoms_new,atom_style="charge",masses=True)
                 # try to read the file again, raise any exeptions that might happen
                 self._run_lammps(self.kim_model_name, 0, temperatures[0],pressure,timestep,number_sampling_timesteps,species,test_file_read=True)
-            
+
             else:
                 raise e
 
->>>>>>> 7cea23de
+        # Choose the correct accuracies file for kim-convergence based on whether the cell is orthogonal or not.
+        if atoms_new.get_cell().orthorhombic:
+            shutil.copyfile("accuracies_orthogonal.py", "accuracies.py")
+        else:
+            shutil.copyfile("accuracies_non_orthogonal.py", "accuracies.py")
 
         # Run Lammps simulations in parallel.
         futures = []
@@ -268,7 +260,7 @@
                 + " ".join(f"-var {key} '{item}'" for key, item in variables.items())
                 + f" -log {log_filename}"
                 + " -in npt.lammps")
-            
+
             subprocess.run(command, check=True, shell=True)
 
             HeatCapacityPhonon._plot_property_from_lammps_log(
@@ -641,7 +633,7 @@
         xy=np.asarray(xy)
         xz=np.asarray(xz)
         yz=np.asarray(yz)
-        
+
         lx_errs=np.asarray(lx_errs)
         ly_errs=np.asarray(ly_errs)
         lz_errs=np.asarray(lz_errs)
@@ -665,14 +657,14 @@
         c_err_denom_squared=lz**2 + xz**2 + yz**2
         c_errs = np.sqrt((lz**2/c_err_denom_squared) * lz_errs**2 + (xz**2/c_err_denom_squared) * xz_errs**2 +
                          (yz**2/c_err_denom_squared) * yz_errs**2)
-        
+
         alpha_angle_denom=b*c*np.sqrt(1-((xy*xz+ly*lz)/(b*c)**2))
 
         alpha_angle_errs=np.sqrt((xy/alpha_angle_denom)**2 * xy_errs**2 + (xz/alpha_angle_denom)**2 * xz_errs**2 +
                                  (ly/alpha_angle_denom)**2 * ly_errs**2 + (lz/alpha_angle_denom)**2 * lz_errs**2 +
                                  ((xy*xz +ly*lz)/b*alpha_angle_denom)**2 * b_errs**2 +
                                  ((xy*xz +ly*lz)/c*alpha_angle_denom)**2 * c_errs**2)
-        
+
         beta_angle_denom=c*np.sqrt(1-(xz/c)**2)
         beta_angle_errs=np.sqrt(beta_angle_denom**2 * xz_errs**2 + (xz/c*beta_angle_denom)**2 * c_errs**2)
         gamma_angle_denom=b*np.sqrt(1-(xy/b)**2)
@@ -812,11 +804,11 @@
             # calculating reciprocal lattice angle gamma_star
             gamma_star_array=np.arccos((np.cos(np.radians(alpha_angle))*np.cos(np.radians(beta_angle)) -
             np.cos(np.radians(gamma_angle)))/(np.sin(np.radians(alpha_angle))*np.sin(np.radians(beta_angle))))
-            
+
             #calculate error propagation for reciprocal lattice angle gamma_star
             gamma_star_errs_denom = 1 - (np.cos(np.radians(alpha_angle))*np.cos(np.radians(beta_angle)) -
             (1/(np.sin(np.radians(alpha_angle))))*(1/np.cos(np.radians(beta_angle)))*np.cos(np.radians(gamma_angle)))**2
-            
+
             gamma_star_errs = np.sqrt(((1/np.tan(np.radians(alpha_angle)))*(1/np.sin(np.radians(alpha_angle)))*(1/np.cos(np.radians(beta_angle)))*np.cos(gamma_angle)
             - np.sin(np.radians(alpha_angle))*np.cos(np.radians(beta_angle)))**2/gamma_star_errs_denom * alpha_angle_errs**2 +
             ((1/np.sin(np.radians(alpha_angle)))*np.tan(np.radians(beta_angle))*(1/np.cos(np.radians(beta_angle)))*np.cos(np.radians(gamma_angle)) +
@@ -870,15 +862,15 @@
                 if space_group>2:
 
                     alpha11[f"finite_difference_accuracy_{accuracy}"] = (1/aval) * aslope_val
-                    alpha22[f"finite_difference_accuracy_{accuracy}"] = ((1/bval) * bslope_val + 
+                    alpha22[f"finite_difference_accuracy_{accuracy}"] = ((1/bval) * bslope_val +
                                                                         gamma_angle_slope_val *
                                                                         (1/np.tan(np.radians(gammaval))))
-                    
+
                     alpha33[f"finite_difference_accuracy_{accuracy}"] = (1/cval) * cslope_val
                     alpha12[f"finite_difference_accuracy_{accuracy}"] = ((-1/2) * ((1/aval) * aslope_val -
                                                                         (1/bval) * bslope_val) *(1/np.tan(np.radians(gammaval))) -
                                                                         (1/2) * gamma_angle_slope_val)
-                    
+
                     alpha13[f"finite_difference_accuracy_{accuracy}"] = (-1/2) * beta_angle_slope_val
                     alpha23[f"finite_difference_accuracy_{accuracy}"] = ((1/2) * ((-1/np.sin(np.radians(gammaval))) * alpha_angle_slope_val +
                                                                         beta_angle_slope_val * (1/np.tan(np.radians(gammaval)))))
@@ -906,12 +898,12 @@
                     alpha13_err = np.sqrt((1/4) * beta_angle_slope_err**2)
                     alpha13[f"finite_difference_accuracy_{accuracy}"][1] = alpha13_err
 
-                    alpha23_err = np.sqrt((1/(2*np.sin(gammaval)))**2 * alpha_angle_slope_err**2 + 
+                    alpha23_err = np.sqrt((1/(2*np.sin(gammaval)))**2 * alpha_angle_slope_err**2 +
                                         (1/(2 * np.tan(gammaval)))**2 * beta_angle_slope_err**2 +
                                         ((1/2) * (1/np.sin(gammaval))*(alpha_angle_slope_val*(1/np.tan(gammaval)) -
                                         beta_angle_slope_val*(1/np.sin(gammaval))))**2 * gammaval_err**2)
                     alpha23[f"finite_difference_accuracy_{accuracy}"][1] = alpha23_err
-                
+
                 # triclinic
                 elif space_group<=2:
 
@@ -938,7 +930,7 @@
                                                                         (1/(np.tan(alphaval)*np.sin(gamma_star))) - ((1/np.sin(gamma_star)) *
                                                                         alpha_angle_slope_val +
                                                                         beta_angle_slope_val * (1/np.tan(gamma_star)))))
-                    
+
                     # uncertainty propagation for thermal expansion tensor calculation
                     alpha11_err = np.sqrt((aslope_val/aval**2)**2 * aval_err**2 +
                                 (1/aval)**2 * aslope_err + (beta_angle_slope * (1/np.sin(np.radians(betaval)))**2)**2 * betaval_err**2 +
@@ -946,7 +938,7 @@
                     alpha11[f"finite_difference_accuracy_{accuracy}"][1] = alpha11_err
 
                     alpha22_err = np.sqrt((bslope_val/bval**2)**2 * bval_err**2 +
-                                (1/bval)**2 * bslope_err**2 + 
+                                (1/bval)**2 * bslope_err**2 +
                                 (alpha_angle_slope_val*(1/np.sin(np.radians(alphaval)))**2)**2 * alphaval_err**2 +
                                 (1/np.tan(np.radians(alphaval)))**2 * alpha_angle_slope_err**2 +
                                 (gamma_star_prime * (1/np.sin(np.radians(gamma_star)))**2)**2 * gamma_star_err**2 +
@@ -968,7 +960,7 @@
                                 ((1/np.sin(np.radians(gamma_star)))**2 * ((aval/aslope_val)-(bval/bslope_val)-(alpha_angle_slope_val/np.tan(np.radians(alphaval)))+
                                                                            (beta_angle_slope_val/np.tan(np.radians(betaval)))))**2 * gamma_star_err**2 +
                                 (1/2)**2 * gamma_star_slope_err**2)
-                    
+
                     alpha12[f"finite_difference_accuracy_{accuracy}"][1] = alpha12_err
 
                     alpha13_err = np.sqrt((aslope_val/(2*aval**2 * np.tan(np.radians(betaval))))**2 * aval_err**2 +
