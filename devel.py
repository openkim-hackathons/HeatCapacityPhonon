--- conflicted
+++ resolved
@@ -517,9 +517,5 @@
     model_name = "LJ_Shifted_Bernardes_1958MedCutoff_Ar__MO_126566794224_004"
     subprocess.run(f"kimitems install {model_name}", shell=True, check=True)
     test_driver = HeatCapacityPhonon(model_name)
-<<<<<<< HEAD
-    test_driver(bulk("Ar", "fcc", a=5.248), temperature = 10.0, pressure = 1.0, temperature_offset_fraction=0.01, 
-=======
     test_driver(bulk("Ar", "fcc", a=5.248), temperature=10.0, pressure=1.0, temperature_offset_fraction=0.01,
->>>>>>> a5a78d55
                 timestep=0.001, number_sampling_timesteps=100, repeat=(7, 7, 7), loose_triclinic_and_monoclinic=False)